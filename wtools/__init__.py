"""wtools: a Python package for W-Team research needs"""
<<<<<<< HEAD
from . import geostats
from . import mesh
from . import plots
=======
from .mesh import *
from .plots import *
>>>>>>> 2b9c31fe

__version__ = '0.0.1'
__author__ = 'Bane Sullivan'
__license__ = 'BSD-3-Clause'
__copyright__ = '2018, Colorado School of Mines W-Team'
__displayname__ = 'W-Tools'<|MERGE_RESOLUTION|>--- conflicted
+++ resolved
@@ -1,12 +1,7 @@
 """wtools: a Python package for W-Team research needs"""
-<<<<<<< HEAD
-from . import geostats
-from . import mesh
-from . import plots
-=======
 from .mesh import *
 from .plots import *
->>>>>>> 2b9c31fe
+from .geostats import *
 
 __version__ = '0.0.1'
 __author__ = 'Bane Sullivan'
